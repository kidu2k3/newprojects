# Alternative WireGuard Relay Network

This repository contains a minimal prototype for a relay network similar to Tor but built on Python with ephemeral key exchange. It consists of three components:

- `dashboard/` – central service that keeps a list of relays.
- `relay/` – volunteer relay server that forwards encrypted traffic.
- `client/` – command line client capable of chat, file transfer, listing relays and pinging.

## Requirements

- Python 3.12
- `cryptography`, `pynacl`, `aiohttp`, `flask`

Install dependencies with:

```bash
pip install cryptography pynacl aiohttp flask
```

## Running the dashboard

```
python3 dashboard/dashboard.py
```

## Starting a relay

```
python3 relay/relay.py --host 0.0.0.0 --port 9000
```

Each relay should POST to `http://dashboard:5000/register` on startup (not implemented in this demo). The dashboard exposes `/relays` for the client to fetch available relays.

## Client usage

List available relays:

```
python3 client/client.py list
```

Ping relays:

```
python3 client/client.py ping
```

Chat with a peer through the network:

```
python3 client/client.py chat <host> <port> --hops 3
```

Send a file:

```
python3 client/client.py send <host> <port> <file> --hops 3
```

<<<<<<< HEAD
### Client dashboard

You can run a small web dashboard to control the client. It allows toggling
automatic key exchange and displays the current connection status.

```
python3 client/dashboard_app.py
```

Use `POST /connect` to establish a connection to the first available relay and
`POST /autokey` with `{"enabled": false}` to disable automatic key exchange.

## Example: single relay with two endpoints

1. Start the dashboard:
   ```bash
   python3 dashboard/dashboard.py
   ```
2. In another terminal, start a relay and register it:
   ```bash
   PYTHONPATH=. python3 relay/relay.py --host 127.0.0.1 --port 9000 &
   curl -X POST -H "Content-Type: application/json" -d '{"host":"127.0.0.1","port":9000}' http://127.0.0.1:5000/register
   ```
3. Launch a simple server (for example using netcat) to receive messages:
   ```bash
   nc -l -p 10000
   ```
4. Connect through the relay from another shell:
   ```bash
   PYTHONPATH=. python3 client/client.py chat 127.0.0.1 10000 --hops 1
   ```
   Typed messages will travel through the relay to the server and responses will appear back in the client.

=======
>>>>>>> dc9e3ae7
This code is a minimal prototype and should not be considered secure or production ready.<|MERGE_RESOLUTION|>--- conflicted
+++ resolved
@@ -57,40 +57,4 @@
 python3 client/client.py send <host> <port> <file> --hops 3
 ```
 
-<<<<<<< HEAD
-### Client dashboard
-
-You can run a small web dashboard to control the client. It allows toggling
-automatic key exchange and displays the current connection status.
-
-```
-python3 client/dashboard_app.py
-```
-
-Use `POST /connect` to establish a connection to the first available relay and
-`POST /autokey` with `{"enabled": false}` to disable automatic key exchange.
-
-## Example: single relay with two endpoints
-
-1. Start the dashboard:
-   ```bash
-   python3 dashboard/dashboard.py
-   ```
-2. In another terminal, start a relay and register it:
-   ```bash
-   PYTHONPATH=. python3 relay/relay.py --host 127.0.0.1 --port 9000 &
-   curl -X POST -H "Content-Type: application/json" -d '{"host":"127.0.0.1","port":9000}' http://127.0.0.1:5000/register
-   ```
-3. Launch a simple server (for example using netcat) to receive messages:
-   ```bash
-   nc -l -p 10000
-   ```
-4. Connect through the relay from another shell:
-   ```bash
-   PYTHONPATH=. python3 client/client.py chat 127.0.0.1 10000 --hops 1
-   ```
-   Typed messages will travel through the relay to the server and responses will appear back in the client.
-
-=======
->>>>>>> dc9e3ae7
 This code is a minimal prototype and should not be considered secure or production ready.